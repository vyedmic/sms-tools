# function to call the main analysis/synthesis functions in software/models/stochasticModel.py

import numpy as np
import matplotlib.pyplot as plt
import os, sys
from scipy.signal import get_window
sys.path.append(os.path.join(os.path.dirname(os.path.realpath(__file__)), '../models/'))
import utilFunctions as UF
import stochasticModel as STM

def main(inputFile='../../sounds/ocean.wav', H=256, N=512, stocf=.1):
	"""
	inputFile: input sound file (monophonic with sampling rate of 44100)
	H: hop size, N: fft size
	stocf: decimation factor used for the stochastic approximation (bigger than 0, maximum 1)
	"""

	# read input sound
	(fs, x) = UF.wavread(inputFile)

	# compute stochastic model
	stocEnv = STM.stochasticModelAnal(x, H, N, stocf)

	# synthesize sound from stochastic model
	y = STM.stochasticModelSynth(stocEnv, H, N)

	outputFile = 'output_sounds/' + os.path.basename(inputFile)[:-4] + '_stochasticModel.wav'

	# write output sound
	UF.wavwrite(y, fs, outputFile)

	# create figure to plot
	plt.figure(figsize=(12, 9))

	# plot the input sound
	plt.subplot(3,1,1)
	plt.plot(np.arange(x.size)/float(fs), x)
	plt.axis([0, x.size/float(fs), min(x), max(x)])
	plt.ylabel('amplitude')
	plt.xlabel('time (sec)')
	plt.title('input sound: x')

	# plot stochastic representation
	plt.subplot(3,1,2)
	numFrames = int(stocEnv[:,0].size)
<<<<<<< HEAD
	frmTime = H*np.arange(numFrames)/float(fs)                             
	binFreq = np.arange(stocf*(N/2+1))*float(fs)/(stocf*N)                      
=======
	frmTime = H*np.arange(numFrames)/float(fs)
	binFreq = np.arange(stocf*N/2)*float(fs)/(stocf*N)
>>>>>>> b2c78d68
	plt.pcolormesh(frmTime, binFreq, np.transpose(stocEnv))
	plt.autoscale(tight=True)
	plt.xlabel('time (sec)')
	plt.ylabel('frequency (Hz)')
	plt.title('stochastic approximation')

	# plot the output sound
	plt.subplot(3,1,3)
	plt.plot(np.arange(y.size)/float(fs), y)
	plt.axis([0, y.size/float(fs), min(y), max(y)])
	plt.ylabel('amplitude')
	plt.xlabel('time (sec)')

	plt.tight_layout()
        plt.ion()
	plt.show()

if __name__ == "__main__":
	main()<|MERGE_RESOLUTION|>--- conflicted
+++ resolved
@@ -43,13 +43,8 @@
 	# plot stochastic representation
 	plt.subplot(3,1,2)
 	numFrames = int(stocEnv[:,0].size)
-<<<<<<< HEAD
 	frmTime = H*np.arange(numFrames)/float(fs)                             
 	binFreq = np.arange(stocf*(N/2+1))*float(fs)/(stocf*N)                      
-=======
-	frmTime = H*np.arange(numFrames)/float(fs)
-	binFreq = np.arange(stocf*N/2)*float(fs)/(stocf*N)
->>>>>>> b2c78d68
 	plt.pcolormesh(frmTime, binFreq, np.transpose(stocEnv))
 	plt.autoscale(tight=True)
 	plt.xlabel('time (sec)')
